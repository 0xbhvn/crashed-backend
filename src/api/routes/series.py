"""
Series API routes for Crash Monitor.

This module defines API endpoints for fetching series of games without
crash points above certain thresholds.
"""

from ...utils.redis_keys import get_cache_version
import logging
import time
from typing import Dict, Any, Tuple
from aiohttp import web

from ..utils import convert_datetime_to_timezone, json_response, error_response, TIMEZONE_HEADER
from ...utils.redis_cache import cached_endpoint, build_key_from_match_info, build_key_with_query_param
from ...db.engine import Database
from .. import analytics

# Configure logging
logger = logging.getLogger(__name__)

# Define routes
routes = web.RouteTableDef()


@routes.get('/api/analytics/series/without-min-crash-point/{value}')
async def get_series_without_min_crash_point(request: web.Request) -> web.Response:
    """
    Get series of games without crash points >= specified value in the last N games.

    Path parameters:
        value (float): Minimum crash point threshold

    Query parameters:
        limit (int, optional): Number of games to analyze (default: 1000)
        sort_by (string, optional): How to sort results - 'time' (default) or 'length'

    Headers:
        X-Timezone: Optional timezone for datetime values (e.g., 'Asia/Kolkata')
    """
    try:
        # Define key builder function
        def key_builder(req: web.Request) -> str:
            value = req.match_info['value']
            limit = req.query.get('limit', '1000')
            sort_by = req.query.get('sort_by', 'time')
            return f"analytics:series:min:{value}:limit:{limit}:sort_by:{sort_by}:{get_cache_version()}"

        # Define data fetcher function
        async def data_fetcher(req: web.Request) -> Tuple[Dict[str, Any], bool]:
            try:
                # Get minimum crash point value from the path parameter
                value_str = req.match_info['value']
                try:
                    value = float(value_str)
                except ValueError:
                    return {"status": "error", "message": f"Invalid crash point value: {value_str}. Must be a numeric value."}, False

                # Get query parameters with defaults
                try:
                    limit = int(req.query.get('limit', '1000'))
                    if limit <= 0:
                        return {"status": "error", "message": f"Invalid limit: {limit}. Must be a positive integer."}, False
                except ValueError:
                    return {"status": "error", "message": f"Invalid limit: {req.query.get('limit')}. Must be a positive integer."}, False

                sort_by = req.query.get('sort_by', 'time')
                if sort_by not in ['time', 'length']:
                    return {"status": "error", "message": f"Invalid sort_by value: {sort_by}. Must be 'time' or 'length'."}, False

                # Get database and session
                db = Database()
                async with db as session:
                    # Get series data
                    series_list = await db.run_sync(
                        analytics.get_series_without_min_crash_point_by_games,
                        value, limit, sort_by
                    )

                    # Get timezone from request header
                    timezone_name = req.headers.get(TIMEZONE_HEADER)

                    # Convert datetime values to the requested timezone
                    for series in series_list:
                        series['start_time'] = convert_datetime_to_timezone(
                            series['start_time'], timezone_name)
                        series['end_time'] = convert_datetime_to_timezone(
                            series['end_time'], timezone_name)

<<<<<<< HEAD
=======
                        # No need to convert follow_streak times anymore since we simplified the structure
>>>>>>> 98d3dc47

                    # Return the response
                    response_data = {
                        'status': 'success',
                        'data': {
                            'min_value': value,
                            'limit': limit,
                            'sort_by': sort_by,
                            'count': len(series_list),
                            'series': series_list
                        },
                        'cached_at': int(time.time())
                    }
                    return response_data, True

            except Exception as e:
                logger.exception(
                    f"Error in get_series_without_min_crash_point data_fetcher: {str(e)}")
                return {"status": "error", "message": f"An error occurred: {str(e)}"}, False

        # Use cached_endpoint utility with a longer TTL as series analysis is computationally expensive
        from ...utils.redis_cache import config
        return await cached_endpoint(request, key_builder, data_fetcher, ttl=config.REDIS_CACHE_TTL_LONG)

    except Exception as e:
        logger.exception(
            f"Error in get_series_without_min_crash_point: {str(e)}")
        return error_response(f"An error occurred: {str(e)}")


@routes.get('/api/analytics/series/without-min-crash-point/{value}/time')
async def get_series_without_min_crash_point_by_time(request: web.Request) -> web.Response:
    """
    Get series of games without crash points >= specified value in the last N hours.

    Path parameters:
        value (float): Minimum crash point threshold

    Query parameters:
        hours (int, optional): Hours to look back (default: 24)
        sort_by (string, optional): How to sort results - 'time' (default) or 'length'

    Headers:
        X-Timezone: Optional timezone for datetime values (e.g., 'Asia/Kolkata')
    """
    try:
        # Define key builder function
        def key_builder(req: web.Request) -> str:
            value = req.match_info['value']
            hours = req.query.get('hours', '24')
            sort_by = req.query.get('sort_by', 'time')
            return f"analytics:series:min:time:{value}:hours:{hours}:sort_by:{sort_by}:{get_cache_version()}"

        # Define data fetcher function
        async def data_fetcher(req: web.Request) -> Tuple[Dict[str, Any], bool]:
            try:
                # Get minimum crash point value from the path parameter
                value_str = req.match_info['value']
                try:
                    value = float(value_str)
                except ValueError:
                    return {"status": "error", "message": f"Invalid crash point value: {value_str}. Must be a numeric value."}, False

                # Get query parameters with defaults
                try:
                    hours = int(req.query.get('hours', '24'))
                    if hours <= 0:
                        return {"status": "error", "message": f"Invalid hours: {hours}. Must be a positive integer."}, False
                except ValueError:
                    return {"status": "error", "message": f"Invalid hours: {req.query.get('hours')}. Must be a positive integer."}, False

                sort_by = req.query.get('sort_by', 'time')
                if sort_by not in ['time', 'length']:
                    return {"status": "error", "message": f"Invalid sort_by value: {sort_by}. Must be 'time' or 'length'."}, False

                # Get database and session
                db = Database()
                async with db as session:
                    # Get series data
                    series_list = await db.run_sync(
                        analytics.get_series_without_min_crash_point_by_time,
                        value, hours, sort_by
                    )

                    # Get timezone from request header
                    timezone_name = req.headers.get(TIMEZONE_HEADER)

                    # Convert datetime values to the requested timezone
                    for series in series_list:
                        series['start_time'] = convert_datetime_to_timezone(
                            series['start_time'], timezone_name)
                        series['end_time'] = convert_datetime_to_timezone(
                            series['end_time'], timezone_name)

                        # No need to convert follow_streak times anymore since we simplified the structure

                    # Return the response
                    response_data = {
                        'status': 'success',
                        'data': {
                            'min_value': value,
                            'hours': hours,
                            'sort_by': sort_by,
                            'count': len(series_list),
                            'series': series_list
                        },
                        'cached_at': int(time.time())
                    }
                    return response_data, True

            except Exception as e:
                logger.exception(
                    f"Error in get_series_without_min_crash_point_by_time data_fetcher: {str(e)}")
                return {"status": "error", "message": f"An error occurred: {str(e)}"}, False

        # Use cached_endpoint utility with a longer TTL as series analysis is computationally expensive
        from ...utils.redis_cache import config
        return await cached_endpoint(request, key_builder, data_fetcher, ttl=config.REDIS_CACHE_TTL_LONG)

    except Exception as e:
        logger.exception(
            f"Error in get_series_without_min_crash_point_by_time: {str(e)}")
        return error_response(f"An error occurred: {str(e)}")

# Import at the end to avoid circular import issues<|MERGE_RESOLUTION|>--- conflicted
+++ resolved
@@ -86,11 +86,6 @@
                             series['start_time'], timezone_name)
                         series['end_time'] = convert_datetime_to_timezone(
                             series['end_time'], timezone_name)
-
-<<<<<<< HEAD
-=======
-                        # No need to convert follow_streak times anymore since we simplified the structure
->>>>>>> 98d3dc47
 
                     # Return the response
                     response_data = {
